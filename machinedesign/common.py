--- conflicted
+++ resolved
@@ -117,11 +117,7 @@
     divide each channel into a grid of sizes stride x stride.
     for each grid, across all channels, only one value (the max value) will be active.
     assumes input of shape (nb_examples, nb_colors, h, w).
-<<<<<<< HEAD
-    
-=======
-
->>>>>>> 6eee04d6
+
     Parameters
     ----------
 
