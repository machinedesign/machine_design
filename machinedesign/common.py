"""
This module contains some common functions used in models
"""
import os
import numpy as np

from keras.layers import Activation
from keras.layers import Dense
from keras.layers import Layer
from keras.layers import Convolution2D
from keras import optimizers
import keras.backend as K

from .objectives import custom_objectives

__all__ = [
    "ksparse",
    "winner_take_all_spatial",
    "custom_layers",
    "activation_function",
    "fully_connected_layers",
    "get_optimizer",
    "build_optimizer",
    "object_to_dict",
    "mkdir_path",
    "minibatcher",
    "iterate_minibatches",
    "WrongModelFamilyException",
    "check_family_or_exception"
]


class ksparse(Layer):
    #TODO make it compatible with tensorflow (only works with theano)
    """
    For each example, sort activations, then zerout a proportion of zero_ratio from the smallest activations,
    that rest (1 - zero_ratio) is kept as it is.
    Works inly for fully connected layers.
    Corresponds to k-sparse autoencoders in [1].

    References
    ----------

    [1] Makhzani, A., & Frey, B. (2013). k-Sparse Autoencoders. arXiv preprint arXiv:1312.5663.

    """
    def __init__(self, zero_ratio=0,  **kwargs):
        super(ksparse, self).__init__(**kwargs)
        self.zero_ratio = zero_ratio

    def call(self, X, mask=None):
        import theano.tensor as T
        idx = T.cast(self.zero_ratio * T.cast(X.shape[1], 'float32'), 'int32')
        theta = X[T.arange(X.shape[0]), T.argsort(X, axis=1)[:, idx]]
        mask = X >= theta[:, None]
        return X * mask

    def get_config(self):
        config = {'zero_ratio': self.zero_ratio}
        base_config = super(ksparse, self).get_config()
        return dict(list(base_config.items()) + list(config.items()))

class winner_take_all_spatial(Layer):
    #TODO make it compatible with tensorflow (only works with theano)

    """
    Winner take all spatial sparsity defined in [1].
    it takes a convolutional layer, then for each feature map,
    keep only nb_active positions with biggets value
    and zero-out the rest. nb_active=1 corresponds to [1],
    but it can be bigger.
    assumes input of shape (nb_examples, nb_colors, h, w).

    Parameters
    ----------

    nb_active : int
        number of active positions in each feature map

    References
    ----------
    [1] Makhzani, A., & Frey, B. J. (2015). Winner-take-all autoencoders.
    In Advances in Neural Information Processing Systems (pp. 2791-2799).

    """
    def __init__(self, nb_active=1, **kwargs):
        super(winner_take_all_spatial, self).__init__(**kwargs)
        self.nb_active = nb_active

    def call(self, X, mask=None):
        if self.nb_active == 0:
            return X*0
        elif self.nb_active == 1:
            return _winner_take_all_spatial_one_active(X)
        else:
            import theano.tensor as T
            shape = X.shape
            X_ = X.reshape((X.shape[0] * X.shape[1], X.shape[2] * X.shape[3]))
            idx = T.argsort(X_, axis=1)[:, X_.shape[1] - T.minimum(self.nb_active, X_.shape[1])]
            val = X_[T.arange(X_.shape[0]), idx]
            mask = X_ >= val.dimshuffle(0, 'x')
            X_ = X_ * mask
            X_ = X_.reshape(shape)
            return X_

    def get_config(self):
        config = {'nb_active': self.nb_active}
        base_config = super(winner_take_all_spatial, self).get_config()
        return dict(list(base_config.items()) + list(config.items()))

def _winner_take_all_spatial_one_active(X):
    mask = (_equals(X, K.max(X, axis=(2, 3), keepdims=True))) * 1
    return X * mask

class winner_take_all_channel(Layer):
    """
    divide each channel into a grid of sizes stride x stride.
    for each grid, across all channels, only one value (the max value) will be active.
    assumes input of shape (nb_examples, nb_colors, h, w).

    Parameters
    ----------

    stride : int
        size of the stride

    """
    def __init__(self, stride=1, **kwargs):
        super(winner_take_all_channel, self).__init__(**kwargs)
        self.stride = stride

    def call(self, X, mask=None):
        B, F = X.shape[0:2]
        w, h = X.shape[2:]
        X_ = X.reshape((B, F, w / self.stride, self.stride, h / self.stride, self.stride))
        mask = _equals(X_, X_.max(axis=(1, 3, 5), keepdims=True)) * 1
        mask = mask.reshape(X.shape)
        return X * mask

    def get_config(self):
        config = {'stride': self.stride}
        base_config = super(winner_take_all_channel, self).get_config()
        return dict(list(base_config.items()) + list(config.items()))

def _equals(x, y, eps=1e-8):
    return K.abs(x - y) <= eps

class axis_softmax(Layer):
    """
    softmax on a given axis
    keras default softmax only works for matrices and applies to axis=1.
    this works for any tensor and any axis.

    Parameters
    ----------

    axis: int(default=1)
        axis where to do softmax
    """
    def __init__(self, axis=1, **kwargs):
        super(axis_softmax, self).__init__(**kwargs)
        self.axis = axis

    def call(self, X, mask=None):
        e_X = K.exp(X - X.max(axis=self.axis, keepdims=True))
        e_X = e_X / e_X.sum(axis=self.axis, keepdims=True)
        return e_X

    def get_config(self):
        config = {'axis': self.axis}
        base_config = super(axis_softmax, self).get_config()
        return dict(list(base_config.items()) + list(config.items()))

custom_layers = {
    'ksparse': ksparse,
    'winner_take_all_spatial': winner_take_all_spatial,
<<<<<<< HEAD
    'winner_take_all_channel': winner_take_all_channel
=======
    'winner_take_all_channel': winner_take_all_channel,
>>>>>>> 45a0ed92
    'axis_softmax': axis_softmax
}

custom_objects = {}
custom_objects.update(custom_objectives)
custom_objects.update(custom_layers)

def activation_function(name):
    if isinstance(name, dict):
        act = name
        name, params = act['name'], act['params']
        if name in custom_layers:
            return custom_layers[name](**params)
        else:
            raise ValueError('Unknown activation function : {}'.format(name))
    else:
        return Activation(name)

def fully_connected_layers(x, nb_hidden_units, activations, init='glorot_uniform'):
    """
    Apply a stack of fully connected layers to a layer `x`

    Parameters
    ----------

    x : keras layer
    nb_hidden_units : list of int
        number of hidden units
    activations : str
        list of activation functions for each layer
        (should be the same size than nb_hidden_units)

    Returns
    -------

    keras layer
    """
    assert len(activations) == len(nb_hidden_units)
    for nb_hidden, act in zip(nb_hidden_units, activations):
        x = Dense(nb_hidden, init=init)(x)
        x = activation_function(act)(x)
    return x

def conv2d_layers(x, nb_filters, filter_sizes, activations, init='glorot_uniform', border_mode='valid'):
    """
    Apply a stack of 2D convolutions to a layer `x`

    Parameters
    ----------

    x : keras layer
    nb_filters : list of int
        nb of filters/feature_maps per layer
    filter_sizes : list of int
        size of (square) filters per layer
    activations : str
        list of activation functions for each layer
        (should be the same size than nb_hidden_units)
    init : str
        init method used in all layers
    border_mode : str
        padding type to use in all layers

    Returns
    -------

    keras layer
    """
    assert len(nb_filters) == len(filter_sizes) == len(activations)
    for nb_filter, filter_size, act in zip(nb_filters, filter_sizes, activations):
        x = Convolution2D(nb_filter, filter_size, filter_size, init=init, border_mode=border_mode)(x)
        x = activation_function(act)(x)
    return x

def get_optimizer(name):
    """Get a keras optimizer class from its name"""
    if hasattr(optimizers, name):
        return getattr(optimizers, name)
    else:
        raise Exception('unknown optimizer : {}'.format(name))

def build_optimizer(algo_name, algo_params):
    """
    build a keras optimizer instance from its name and params

    Parameters
    ----------
        algo_name: str
            name of the optimizer
        algo_params: dict
            parameters of the optimizer
    """
    optimizer = get_optimizer(algo_name)
    optimizer = optimizer(**algo_params)
    return optimizer

def object_to_dict(obj):
    """return the attributes of an object"""
    return obj.__dict__

def mkdir_path(path):
    """
    Create folder in `path` silently: if it exists, ignore, if not
    create all necessary folders reaching `path`
    """
    if not os.access(path, os.F_OK):
        os.makedirs(path)


def minibatcher(func, batch_size=1000):
  """
  Decorator to apply a function minibatch wise to avoid memory
  problems.

  Paramters
  ---------
  func : a function that takes an input and returns an output
  batch_size : int
    size of each minibatch

  iterate through all the minibatches, call func, get the results,
  then concatenate all the results.
  """
  def f(X):
      results = []
      for sl in iterate_minibatches(len(X), batch_size):
          results.append(func(X[sl]))
      if len(results) == 0:
          return []
      else:
          return np.concatenate(results, axis=0)
  return f

def iterate_minibatches(nb_inputs, batch_size):
  """
  Get slices pointing to indices of example forming minibatches

  Paramaters
  ----------
  nb_inputs : int
    size of the data
  batch_size : int
    minibatch size

  Yields
  ------

  slice
  """
  for start_idx in range(0, nb_inputs, batch_size):
      end_idx = min(start_idx + batch_size, nb_inputs)
      excerpt = slice(start_idx, end_idx)
      yield excerpt

class WrongModelFamilyException(ValueError):
    """
    raised when the model family is not the expected one
    model families are kinds of models different enough in
    their training pipeline that they need to be separated:
    e.g GAN and autoencoders are distinct families.
    """
    pass

def check_family_or_exception(family, expected):
    """if family is not equal to expected, raise WrongModelFamilyException"""
    if family != expected:
        raise WrongModelFamilyException("expected family to be '{}', got {}".format(expected, family))<|MERGE_RESOLUTION|>--- conflicted
+++ resolved
@@ -174,11 +174,7 @@
 custom_layers = {
     'ksparse': ksparse,
     'winner_take_all_spatial': winner_take_all_spatial,
-<<<<<<< HEAD
-    'winner_take_all_channel': winner_take_all_channel
-=======
     'winner_take_all_channel': winner_take_all_channel,
->>>>>>> 45a0ed92
     'axis_softmax': axis_softmax
 }
 
