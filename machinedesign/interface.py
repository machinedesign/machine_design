--- conflicted
+++ resolved
@@ -218,13 +218,10 @@
     metric_callbacks = []
     for metric in metrics:
         metric_func = get_metric(metric, metrics=config.metrics)
-<<<<<<< HEAD
-=======
         if isinstance(metric, dict):
             metric_name = metric['name']
         else:
             metric_name = metric
->>>>>>> 734b2f26
         for which in iterators.keys():
             compute_func_ = _build_compute_func(
                 predict=model.predict,
